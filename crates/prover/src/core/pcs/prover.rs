use std::collections::BTreeMap;

use itertools::Itertools;
use serde::{Deserialize, Serialize};
use tracing::{span, Level};

use super::super::circle::CirclePoint;
use super::super::fields::m31::BaseField;
use super::super::fields::qm31::SecureField;
use super::super::fri::{FriConfig, FriProof, FriProver};
use super::super::poly::circle::CanonicCoset;
use super::super::poly::BitReversedOrder;
use super::super::proof_of_work::{ProofOfWork, ProofOfWorkProof};
use super::super::prover::{
    LOG_BLOWUP_FACTOR, LOG_LAST_LAYER_DEGREE_BOUND, N_QUERIES, PROOF_OF_WORK_BITS,
};
use super::super::ColumnVec;
use super::quotients::{compute_fri_quotients, PointSample};
use super::utils::TreeVec;
use crate::core::backend::Backend;
use crate::core::channel::sha256::BWSSha256Channel;
use crate::core::channel::Channel;
use crate::core::poly::circle::{CircleEvaluation, CirclePoly};
use crate::core::poly::twiddles::TwiddleTree;
use crate::core::vcs::bws_sha256_hash::BWSSha256Hash;
use crate::core::vcs::bws_sha256_merkle::BWSSha256MerkleHasher;
use crate::core::vcs::ops::MerkleOps;
use crate::core::vcs::prover::{MerkleDecommitment, MerkleProver};

type MerkleHasher = BWSSha256MerkleHasher;
type ProofChannel = BWSSha256Channel;

/// The prover side of a FRI polynomial commitment scheme. See [super].
pub struct CommitmentSchemeProver<B: Backend + MerkleOps<MerkleHasher>> {
    pub trees: TreeVec<CommitmentTreeProver<B>>,
    pub log_blowup_factor: u32,
}

impl<B: Backend + MerkleOps<MerkleHasher>> CommitmentSchemeProver<B> {
    pub fn new(log_blowup_factor: u32) -> Self {
        CommitmentSchemeProver {
            trees: TreeVec::default(),
            log_blowup_factor,
        }
    }

    pub fn commit(
        &mut self,
        polynomials: ColumnVec<CirclePoly<B>>,
        channel: &mut ProofChannel,
        twiddles: &TwiddleTree<B>,
    ) {
        let _span = span!(Level::INFO, "Commitment").entered();
        let tree =
            CommitmentTreeProver::new(polynomials, self.log_blowup_factor, channel, twiddles);
        self.trees.push(tree);
    }

    pub fn commit_on_evals(
        &mut self,
        evals: ColumnVec<CircleEvaluation<B, BaseField, BitReversedOrder>>,
        channel: &mut ProofChannel,
        twiddles: &TwiddleTree<B>,
    ) {
        let span = span!(Level::INFO, "Interpolation for commitment").entered();
        let polys = evals
            .into_iter()
            .map(|eval| eval.interpolate_with_twiddles(twiddles))
            .collect();
        span.exit();
        self.commit(polys, channel, twiddles);
    }

    pub fn roots(&self) -> TreeVec<BWSSha256Hash> {
        self.trees.as_ref().map(|tree| tree.commitment.root())
    }

    pub fn polynomials(&self) -> TreeVec<ColumnVec<&CirclePoly<B>>> {
        self.trees
            .as_ref()
            .map(|tree| tree.polynomials.iter().collect())
    }

    fn evaluations(&self) -> TreeVec<ColumnVec<&CircleEvaluation<B, BaseField, BitReversedOrder>>> {
        self.trees
            .as_ref()
            .map(|tree| tree.evaluations.iter().collect())
    }

    pub fn prove_values(
        &self,
        sampled_points: TreeVec<ColumnVec<Vec<CirclePoint<SecureField>>>>,
        channel: &mut ProofChannel,
        twiddles: &TwiddleTree<B>,
    ) -> CommitmentSchemeProof {
        // Evaluate polynomials on open points.
        let span = span!(Level::INFO, "Evaluate columns out of domain").entered();
        let samples = self
            .polynomials()
            .zip_cols(&sampled_points)
            .map_cols(|(poly, points)| {
                points
                    .iter()
                    .map(|&point| PointSample {
                        point,
                        value: poly.eval_at_point(point),
                    })
                    .collect_vec()
            });
        span.exit();
        let sampled_values = samples
            .as_cols_ref()
            .map_cols(|x| x.iter().map(|o| o.value).collect());
        channel.mix_felts(&sampled_values.clone().flatten_cols());

        // Compute oods quotients for boundary constraints on the sampled points.
        let columns = self.evaluations().flatten();
        let quotients = compute_fri_quotients(&columns, &samples.flatten(), channel.draw_felt());

        // Run FRI commitment phase on the oods quotients.
        let fri_config = FriConfig::new(LOG_LAST_LAYER_DEGREE_BOUND, LOG_BLOWUP_FACTOR, N_QUERIES);
        let fri_prover =
            FriProver::<B, MerkleHasher>::commit(channel, fri_config, &quotients, twiddles);

        // Proof of work.
        let proof_of_work = ProofOfWork::new(PROOF_OF_WORK_BITS).prove(channel);

        // FRI decommitment phase.
        let (fri_proof, fri_query_domains) = fri_prover.decommit(channel);

        // Decommit the FRI queries on the merkle trees.
        let decommitment_results = self.trees.as_ref().map(|tree| {
            let queries = fri_query_domains
                .iter()
                .map(|(&log_size, domain)| (log_size, domain.flatten()))
                .collect();
            tree.decommit(queries)
        });

        let queried_values = decommitment_results.as_ref().map(|(v, _)| v.clone());
        let decommitments = decommitment_results.map(|(_, d)| d);

        CommitmentSchemeProof {
            sampled_values,
            decommitments,
            queried_values,
            proof_of_work,
            fri_proof,
        }
    }
}

<<<<<<< HEAD
#[derive(Debug, Clone)]
=======
#[derive(Debug, Serialize, Deserialize)]
>>>>>>> 82abeedc
pub struct CommitmentSchemeProof {
    pub sampled_values: TreeVec<ColumnVec<Vec<SecureField>>>,
    pub decommitments: TreeVec<MerkleDecommitment<MerkleHasher>>,
    pub queried_values: TreeVec<ColumnVec<Vec<BaseField>>>,
    pub proof_of_work: ProofOfWorkProof,
    pub fri_proof: FriProof<MerkleHasher>,
}

/// Prover data for a single commitment tree in a commitment scheme. The commitment scheme allows to
/// commit on a set of polynomials at a time. This corresponds to such a set.
pub struct CommitmentTreeProver<B: Backend + MerkleOps<MerkleHasher>> {
    pub polynomials: ColumnVec<CirclePoly<B>>,
    pub evaluations: ColumnVec<CircleEvaluation<B, BaseField, BitReversedOrder>>,
    pub commitment: MerkleProver<B, MerkleHasher>,
}

impl<B: Backend + MerkleOps<MerkleHasher>> CommitmentTreeProver<B> {
    fn new(
        polynomials: ColumnVec<CirclePoly<B>>,
        log_blowup_factor: u32,
        channel: &mut ProofChannel,
        twiddles: &TwiddleTree<B>,
    ) -> Self {
        let span = span!(Level::INFO, "Extension").entered();
        let evaluations = polynomials
            .iter()
            .map(|poly| {
                poly.evaluate_with_twiddles(
                    CanonicCoset::new(poly.log_size() + log_blowup_factor).circle_domain(),
                    twiddles,
                )
            })
            .collect_vec();

        span.exit();

        let _span = span!(Level::INFO, "Merkle").entered();
        let tree = MerkleProver::commit(evaluations.iter().map(|eval| &eval.values).collect());
        channel.mix_digest(tree.root());

        CommitmentTreeProver {
            polynomials,
            evaluations,
            commitment: tree,
        }
    }

    /// Decommits the merkle tree on the given query positions.
    /// Returns the values at the queried positions and the decommitment.
    /// The queries are given as a mapping from the log size of the layer size to the queried
    /// positions on each column of that size.
    fn decommit(
        &self,
        queries: BTreeMap<u32, Vec<usize>>,
    ) -> (ColumnVec<Vec<BaseField>>, MerkleDecommitment<MerkleHasher>) {
        let eval_vec = self
            .evaluations
            .iter()
            .map(|eval| &eval.values)
            .collect_vec();
        self.commitment.decommit(queries, eval_vec)
    }
}<|MERGE_RESOLUTION|>--- conflicted
+++ resolved
@@ -150,11 +150,7 @@
     }
 }
 
-<<<<<<< HEAD
-#[derive(Debug, Clone)]
-=======
 #[derive(Debug, Serialize, Deserialize)]
->>>>>>> 82abeedc
 pub struct CommitmentSchemeProof {
     pub sampled_values: TreeVec<ColumnVec<Vec<SecureField>>>,
     pub decommitments: TreeVec<MerkleDecommitment<MerkleHasher>>,

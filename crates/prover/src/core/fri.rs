--- conflicted
+++ resolved
@@ -671,11 +671,7 @@
 }
 
 /// A FRI proof.
-<<<<<<< HEAD
-#[derive(Debug, Clone)]
-=======
 #[derive(Debug, Serialize, Deserialize)]
->>>>>>> 82abeedc
 pub struct FriProof<H: MerkleHasher> {
     pub inner_layers: Vec<FriLayerProof<H>>,
     pub last_layer_poly: LinePoly,
@@ -691,11 +687,7 @@
 /// Stores a subset of evaluations in a fri layer with their corresponding merkle decommitments.
 ///
 /// The subset corresponds to the set of evaluations needed by a FRI verifier.
-<<<<<<< HEAD
-#[derive(Debug, Clone)]
-=======
 #[derive(Debug, Serialize, Deserialize)]
->>>>>>> 82abeedc
 pub struct FriLayerProof<H: MerkleHasher> {
     /// The subset stored corresponds to the set of evaluations the verifier doesn't have but needs
     /// to fold and verify the merkle decommitment.

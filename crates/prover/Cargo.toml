[package]
name = "stwo-prover"
version.workspace = true
edition.workspace = true

[features]
parallel = ["rayon"]

# See more keys and their definitions at https://doc.rust-lang.org/cargo/reference/manifest.html

[dependencies]
blake2.workspace = true
blake3.workspace = true
bytemuck = { workspace = true, features = ["derive"] }
cfg-if = "1.0.0"
downcast-rs = "1.2"
educe.workspace = true
hex.workspace = true
itertools.workspace = true
num-traits.workspace = true
rand = { version = "0.8.5", default-features = false, features = ["small_rng"] }
starknet-crypto = "0.6.2"
starknet-ff = "0.3.7"
thiserror.workspace = true
tracing.workspace = true
rayon = { version = "1.10.0", optional = true }
<<<<<<< HEAD
=======
serde = { version = "1.0", features = ["derive"] }
>>>>>>> 8c93ff32
# added by BWS
sha2.workspace = true

[dev-dependencies]
aligned = "0.4.2"
test-log = { version = "0.2.15", features = ["trace"] }
tracing-subscriber = "0.3.18"

[target.'cfg(not(target_arch = "wasm32"))'.dev-dependencies.criterion]
features = ["html_reports"]
version = "0.5.1"

# Default features cause compile error: 
# "Rayon cannot be used when targeting wasi32. Try disabling default features."
[target.'cfg(target_arch = "wasm32")'.dev-dependencies.criterion]
default-features = false
features = ["html_reports"]
version = "0.5.1"

[lib]
bench = false

[lints.rust]
warnings = "deny"
future-incompatible = "deny"
nonstandard-style = "deny"
rust-2018-idioms = "deny"
unused = "deny"

[[bench]]
harness = false
name = "bit_rev"

[[bench]]
harness = false
name = "eval_at_point"

[[bench]]
harness = false
name = "fft"

[[bench]]
harness = false
name = "field"

[[bench]]
harness = false
name = "fri"

[[bench]]
harness = false
name = "matrix"

[[bench]]
harness = false
name = "merkle"

[[bench]]
harness = false
name = "poseidon"

[[bench]]
harness = false
name = "prefix_sum"

[[bench]]
harness = false
name = "quotients"<|MERGE_RESOLUTION|>--- conflicted
+++ resolved
@@ -24,10 +24,7 @@
 thiserror.workspace = true
 tracing.workspace = true
 rayon = { version = "1.10.0", optional = true }
-<<<<<<< HEAD
-=======
 serde = { version = "1.0", features = ["derive"] }
->>>>>>> 8c93ff32
 # added by BWS
 sha2.workspace = true
 
